import React, { useEffect, useRef, useState } from 'react';
import Engine from '../game/Engine';
import HUD from './HUD';
import GameOverScreen from './GameOverScreen';
import GameIntro from './GameIntro';
import { ScoreBreakdown, ComboInfo } from '../game/systems/ScoreSystem';
import BoltBadge from './BoltBadge';

interface GameSettings {
  volume: number;
  soundEnabled: boolean;
  showUI: boolean;
  showFPS: boolean;
  showPerformanceStats: boolean;
  showTrails: boolean;
  performanceMode: boolean;
}

interface GameProps {
  autoStart?: boolean;
}

export default function Game({ autoStart = false }: GameProps) {
  const canvasRef = useRef<HTMLCanvasElement>(null);
  const engineRef = useRef<Engine | null>(null);
  const [showIntro, setShowIntro] = useState(true);
  const [isPaused, setIsPaused] = useState(false);
  const [engineInitialized, setEngineInitialized] = useState(false);
  const [gameState, setGameState] = useState({ 
    score: 0, 
    scoreBreakdown: { survival: 0, meteors: 0, combos: 0, total: 0 } as ScoreBreakdown,
    comboInfo: { count: 0, isActive: false, lastKnockbackTime: 0, highestCombo: 0 } as ComboInfo,
    powerUpCharges: 0,
    maxPowerUpCharges: 3,
    time: 0, 
    isGameOver: false, 
    fps: 0,
    meteors: 0,
    particles: 0,
    poolSizes: { meteors: 0, particles: 0 },
    autoScaling: { enabled: true, shadowsEnabled: true, maxParticles: 300, adaptiveTrailsActive: true },
    performance: { averageFrameTime: 0, memoryUsage: 0, lastScalingEvent: 'none' },
    settings: {
      volume: 0.7,
      soundEnabled: true,
      showUI: true,
      showFPS: true,
      showPerformanceStats: true,
      showTrails: true,
      performanceMode: false
    } as GameSettings
  });

  useEffect(() => {
    if (!canvasRef.current) return;
    
    console.log('Initializing game engine...');
    const engine = new Engine(canvasRef.current);
    engineRef.current = engine;
    setEngineInitialized(true);
    
    engine.onStateUpdate = (state) => {
      console.log('State update received:', state);
      setGameState(state);
    };
    
    // Monitor pause state
    const checkPauseState = () => {
      if (engine) {
        setIsPaused(engine.isPausedState());
      }
    };
    
    const pauseInterval = setInterval(checkPauseState, 100);
    
    // Listen for engine initialization trigger during countdown
    const handleEngineInit = () => {
      if (engineRef.current && !engineRef.current.isStarted()) {
        console.log('🚀 Pre-initializing game engine during countdown');
        // Pre-warm the engine without starting the game loop
        engineRef.current.preWarm();
      }
    };

    window.addEventListener('startEngineInit', handleEngineInit);

    // Listen for auto-performance mode activation
    const handleAutoPerformanceMode = (event: CustomEvent) => {
      console.log('Auto Performance Mode activated:', event.detail);
      // Update local state to reflect the change
      setGameState(prev => ({
        ...prev,
        settings: {
          ...prev.settings,
          performanceMode: true
        }
      }));
    };

    window.addEventListener('autoPerformanceModeActivated', handleAutoPerformanceMode as EventListener);

    return () => {
      console.log('Cleaning up game engine...');
      window.removeEventListener('startEngineInit', handleEngineInit);
      window.removeEventListener('autoPerformanceModeActivated', handleAutoPerformanceMode as EventListener);
      clearInterval(pauseInterval);
      engine.stop();
    };
  }, []);

  useEffect(() => {
    if (autoStart && engineRef.current && !engineRef.current.isStarted()) {
      engineRef.current.start();
    }
  }, [autoStart]);

  const handlePlayAgain = () => {
    console.log('Play again clicked');
    if (engineRef.current) {
      engineRef.current.resetGame();
      setGameState(prev => ({ ...prev, isGameOver: false, score: 0, time: 0 }));
      setShowIntro(false); // Skip intro on replay
    }
  };

  const handleIntroComplete = React.useCallback(() => {
    console.log('Intro completed, hiding intro and starting engine');
    setShowIntro(false);
    if (engineRef.current && engineInitialized && !engineRef.current.isStarted()) {
      console.log('Starting engine after intro');
      engineRef.current.start();
    }
  }, [engineInitialized]);

  const handleCanvasClick = () => {
    if (isPaused && engineRef.current) {
      engineRef.current.resume();
    }
  };
  console.log('Rendering Game component, isGameOver:', gameState.isGameOver);

  return (
    <>
      <canvas
        ref={canvasRef}
        className="w-full h-full absolute inset-0"
       style={{ cursor: gameState.isGameOver || isPaused ? 'default' : 'none' }}
       onClick={handleCanvasClick}
      />
      
      {/* Game Intro Overlay */}
      {showIntro && autoStart && engineInitialized && (
        <GameIntro onComplete={handleIntroComplete} />
      )}
      
      {gameState.settings.showUI && (
        <HUD 
          score={gameState.score} 
          comboInfo={gameState.comboInfo}
          powerUpCharges={gameState.powerUpCharges}
          maxPowerUpCharges={gameState.maxPowerUpCharges}
          time={gameState.time} 
          fps={gameState.settings.showFPS ? gameState.fps : 0}
          meteors={gameState.settings.showPerformanceStats ? gameState.meteors : 0}
          particles={gameState.settings.showPerformanceStats ? gameState.particles : 0}
          poolSizes={gameState.settings.showPerformanceStats ? gameState.poolSizes : undefined}
          autoScaling={gameState.autoScaling}
          performance={gameState.performance}
          settings={gameState.settings}
          isGameOver={gameState.isGameOver}
          showIntro={showIntro}
<<<<<<< HEAD
=======
          isPaused={isPaused}
>>>>>>> f04f9151
        />
      )}
      {gameState.isGameOver && (
        <GameOverScreen 
          score={gameState.score} 
          scoreBreakdown={gameState.scoreBreakdown}
          comboInfo={gameState.comboInfo}
          onPlayAgain={handlePlayAgain}
        />
      )}
      
      {/* Bolt.new Badge with Defense System */}
      <BoltBadge />
    </>
  );
}<|MERGE_RESOLUTION|>--- conflicted
+++ resolved
@@ -169,10 +169,7 @@
           settings={gameState.settings}
           isGameOver={gameState.isGameOver}
           showIntro={showIntro}
-<<<<<<< HEAD
-=======
           isPaused={isPaused}
->>>>>>> f04f9151
         />
       )}
       {gameState.isGameOver && (
